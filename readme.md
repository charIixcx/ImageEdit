# ImageEdit

This project provides a minimal command line interface for experimenting with
image effects using OpenCV and PyQt6. Depth maps are generated using the
[MiDaS](https://github.com/isl-org/MiDaS) model which produces more accurate
<<<<<<< HEAD
results than the previous luminance based placeholder. If the loader cannot
download the model it falls back to a local copy located in ``models/midas``.
Clone the MiDaS repository into this folder if you want offline support.
=======
results than the previous luminance based placeholder.
>>>>>>> a3b379c6

## Running

```
python app_terminal.py --photo PATH/TO/IMAGE --gallery
```

Launch the GUI to pick an image and preview effects:

```
python app_gui.py
```

Use `--effect` to apply a single effect and save the result:

```
python app_terminal.py --photo input.jpg --effect swirl --output swirl.jpg
```

## Available Effects

- **bokeh** – blurs the background using a Gaussian filter.
- **particles** – placeholder for a particle overlay effect.
- **displacement** – remaps pixels based on the generated depth map.
- **distortion** – applies a depth driven distortion warp.
- **wave** – warps the image with a sine wave function.
- **swirl** – rotates pixels around the centre with exponential falloff.<|MERGE_RESOLUTION|>--- conflicted
+++ resolved
@@ -3,13 +3,10 @@
 This project provides a minimal command line interface for experimenting with
 image effects using OpenCV and PyQt6. Depth maps are generated using the
 [MiDaS](https://github.com/isl-org/MiDaS) model which produces more accurate
-<<<<<<< HEAD
 results than the previous luminance based placeholder. If the loader cannot
 download the model it falls back to a local copy located in ``models/midas``.
 Clone the MiDaS repository into this folder if you want offline support.
-=======
 results than the previous luminance based placeholder.
->>>>>>> a3b379c6
 
 ## Running
 
